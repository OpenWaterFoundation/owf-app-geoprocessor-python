--- conflicted
+++ resolved
@@ -299,14 +299,11 @@
     #window = QtWidgets.QMainWindow()
     GeoProcessorUI = importlib.import_module('geoprocessor.ui.app.GeoProcessorUI')
     class_ = getattr(GeoProcessorUI, 'GeoProcessorUI')
-<<<<<<< HEAD
     ui = class_(command_processor)
-=======
     runtime_properties = {}
     runtime_properties['AppVersion'] = version.app_version
     runtime_properties['AppVersionDate'] = version.app_version_date
     ui = class_(command_processor, runtime_properties, app_session)
->>>>>>> aaccb2d9
     ui.show()
     sys.exit(qtapp.exec_())
     pass
