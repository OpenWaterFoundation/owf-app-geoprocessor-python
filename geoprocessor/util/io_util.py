# Input/output functions
# - some are ported from Java IOUtil.java class

import geoprocessor.util.string_util as string_util
import geoprocessor.util.app_util as app_util

import datetime
import getpass
import logging
import os
import platform
import re
import sys


def to_absolute_path(parent_dir, path):
    """
    Convert an absolute "parent_dir" and path to an absolute path.
    If the path is already an absolute path it is returned as is.
    If the path is a relative path, it is joined to the absolute path "parent_dir" and returned.
    This is a port of the Java IOUtil.toAbsolutePath() method.

    Args:
        parent_dir (str): Directory to prepend to path, for example the current working directory.
        path (str): Path to append to parent_dir to create an absolute path.
                   If absolute, it will be returned.
                   If relative, it will be appended to parent_dir.
                   If the path includes "..", the directory will be truncated before appending the non-".."
                   part of the path.

    Returns:
        The absolute path given the provided input path parts.
    """
    if os.path.isabs(path):
        # No need to do anything else so return the path without modification
        return path

    # Loop through the "path".  For each occurrence of "..", knock a directory off the end of the "parent_dir"...

    # Always trim any trailing directory separators off the directory paths.
    while len(parent_dir) > 1 and parent_dir.endswith(os.sep):
        parent_dir = parent_dir[0:len(parent_dir) - 1]

    while len(path) > 1 and path.endswith(os.sep):
        path = path[0:len(path) - 1]

    path_length = len(path)
    sep = os.sep
    for i in range(0, path_length):
        if path.startswith("./") or path.startswith(".\\"):
            # No need for this in the result.
            # Adjust the path and evaluate again.
            path = path[2:]
            i = -1
            path_length = path_length - 2
        if path.startswith("../") or path.startswith("..\\"):
            # Remove a directory from each path.
            pos = parent_dir.rfind(sep)
            if pos >= 0:
                # This will remove the separator.
                parent_dir = parent_dir[0:pos]
            # Adjust the path and evaluate again.
            path = path[3:]
            i = -1
            path_length -= 3
        elif path == "..":
            # Remove a directory from each path.
            pos = parent_dir.rfind(sep)
            if pos >= 0:
                parent_dir = parent_dir[0:pos]
            # Adjust the path and evaluate again.
            path = path[2:]
            i = -1
            path_length -= 2

    return os.path.join(parent_dir, path)


def verify_path_for_os(path):
    """
    Verify that a path is appropriate for the operating system.
    This is a simple method that does the following:
    - If on UNIX/LINUX, replace all \ characters with /.
      WARNING - as implemented, this will convert UNC paths to forward slashes.
      Windows drive letters are not changed, so this works best with relative paths.
    - If on Windows, replace all / characters with \

    Args:
        path (str): Path to adjust.

    Returns:
        Path adjusted to be compatible with the operating system.
    """
    if path is None:
        return path

    platform = sys.platform
    if platform == 'linux' or platform == 'linux2' or platform == 'cygwin' or platform == 'darwin':
        # Convert Windows paths to Linux
        return path.replace('\\', '/')
    else:
        # Assume Windows, convert paths from Linux to Windows
        return path.replace('/', '\\')


def expand_formatter(absolute_path, formatter):

    """
    Returns the appropriate value of a parsed absolute path given the user-defined formatter code. Many of times
    the user will want the filename without the extension or just the extension from an absolute path. This function
    will return the desired parsed path given the user's input.

    Args:
        absolute_path (string): a full pathname to a file
        formatter (string): a code that references the type of return value. See available formatter codes below:
            example absolute path | C:/Users/User/Desktop/example.geojson.txt
            %F | the filename with the extension ex: example.geojson.txt
            %f | the filename without the extension ex: example.geojson
            %P | the full path (including the leading path, the filename and the extension)
               |    ex: C:/Users/User/Desktop/example.geojson.txt
            %p | the leading path without the filename or extension ex: C:/Users/User/Desktop
            %E | the extension with the '.' character ex: .txt

    Returns:
        The appropriate value of the parsed absolute path given the input formatter code.
    """

    # Get the full path without the extension and the extension
    path_without_ext, extension = os.path.splitext(absolute_path)

    # Get the filename without the extension
    filename = os.path.basename(path_without_ext)

    # The %F formatter code returns the filename with the extension and without the leading path. Print warning
    # messages if the filename or extension are non-existent. (The returned value, in those cases, will not be None
    # but will instead be an empty string).
    if formatter == '%F':

        if extension == '':
            print "Warning: There is no file extension for the input file ({})".format(absolute_path)
        if filename == '':
            print "Warning: There is no filename for the input file ({})".format(absolute_path)
        return "{}{}".format(filename, extension)

    # The %f formatter code returns the filename without the leading path and without the extension. Print warning
    # messages if the filename is non-existent. (The returned value, in that case, will not be None but will instead be
    # an empty string).
    elif formatter == '%f':

        if filename == '':
            print "Warning: There is no filename for the input file ({})".format(absolute_path)
        return filename

    # The %P formatter code returns the filename with the leading path and with the file extension.
    elif formatter == '%P':

        return absolute_path

    # The %p formatter code returns the leading path without the filename or the file extension.
    elif formatter == '%p':

        return os.path.dirname(absolute_path)

    # The %E formatter code returns the extension with the '.' character. Print warning messages if the extension is
    # non-existent. (The returned value, in that case, will not be None but will instead be an empty string).
    elif formatter == '%E':

        if extension == '':
            print "Warning: There is no file extension for the input file ({})".format(absolute_path)
        return extension

    # Print a warning message and return None if the input formatter code is not a valid code.
    else:
        print "The formatter ({}) is not an option."
        return None


def format_standard_file_header(comment_line_prefix='', max_width=120, is_xml=False):
    """
    Format a standard header for a text file, which is useful to understand the file creation.
    The header looks like the following:

        # File generated by
        # program:    program 2.7 (2018-01-21)
        # user:       sam
        # date:       Mon Jun 26 14:49:18 MDT 1995
        # host:       white
        # folder:     /some/path
        # command:    full command line
        #                 ... more lines if necessary...

    Args:
        comment_line_prefix (str): the string to use for the start of comment lines (default="").
            Use an empty string if the prefix character will be added by calling code.
        max_width (int): the maximum width of output lines (if whitespace is
            embedded in the header information, lines will be broken appropriately to fit
            within the specified width for readability.  Default is 120.
        is_xml (bool):  Indicates whether the header is being formatted for XML.
            XML files must be handled specifically because some characters that may be printed
            to the header may not be handled by the XML parser.  The opening and closing
            XML tags must be added before and after calling this method.
            Default is no properties.

    Returns:
        A list of strings containing the header lines.
        Newline characters are not present.
    """
    left_border = 12

    # Make sure that a valid comment string is used...

    comment_line_prefix2 = ""
    if comment_line_prefix != "":
        # Add a space to the end of the prefix so that comments are not smashed right up against
        # the line prefix - this helps with readability
        comment_line_prefix2 = comment_line_prefix + " "
    comment_len = len(comment_line_prefix2)

    # Format the comment string for the command line printout...

    comment_space0 = comment_line_prefix2
    for i in range(0, left_border):
        comment_space0 += " "
    comment_space = comment_space0

    comments = []
    # TODO smalers 2018-01-21 need to get actual values but for now dummy in what is not known
    # - need to figure out how to pass the command file name, etc.
    # progname = app_util.program_name
    progname = os.path.basename(sys.argv[0])
    progver = app_util.program_version
    user = getpass.getuser()
    now = datetime.datetime.now().isoformat()
    host = platform.node()
    working_dir = ""  # Needs to be the initial folder or command file folder if it was provided
    args = sys.argv
    command_list = []  # Used to show what workflow was run to create the file
    command_file = ""  # Need to set somehow
    comments.append(comment_line_prefix2 + "File generated by...")
    comments.append(comment_line_prefix2 + "program:      " + progname + " " + progver)
    comments.append(comment_line_prefix2 + "user:         " + user)
    comments.append(comment_line_prefix2 + "date:         " + now)
    comments.append(comment_line_prefix2 + "host:         " + host)
    comments.append(comment_line_prefix2 + "directory:    " + working_dir)
    comments.append(comment_line_prefix2 + "command line: " + progname)
    column0 = comment_len + left_border + len(progname) + 1
    column = column0  # Column position, starting at 1
    b = comment_line_prefix2
    if args is not None:
        for arg in args:
            arg_len = len(arg)
            # Need 1 to account for blank between arguments...
            if (column + 1 + arg_len) > max_width:
                # Put the argument on a new line...
                comments.append(b)
                b = ""
                b += comment_line_prefix2
                b += (comment_space + arg)
                column = column0 + arg_len
            else:
                # Put the argument on the same line...
                b += " " + arg
                column += (arg_len + 1)

    # Output the commands, with preference given to in-memory list of commands rather than command file
    comments.append(b)
    if command_list is not None:
        # Print the command list contents...
        if is_xml:
            comments.append(comment_line_prefix2)
        else:
            comments.append(comment_line_prefix2 +
                            "-----------------------------------------------------------------------")
        # Also indicate which command file on the file system
        if command_file is not None and os.access(command_file, os.R_OK):
            comments.append(comment_line_prefix2 + 'Last command file: "' + command_file + '"')
            comments.append(comment_line_prefix2)
            comments.append(comment_line_prefix2 + "Commands used to generate output:")
            comments.append(comment_line_prefix2)
            for command in command_list:
                comments.append(comment_line_prefix2 + command)

    elif os.access(command_file, os.R_OK):
        # Format the command file contents...
        if is_xml:
            comments.append(comment_line_prefix2)
        else:
            comments.append(comment_line_prefix2 +
                            "-----------------------------------------------------------------------")
        comments.append(comment_line_prefix2 + "Command file \"" + command_file + "\":")
        comments.append(comment_line_prefix2)
        error = False
        # TODO smalers 2018-01-21 need to enable
        """
        BufferedReader cfp = null;
        FileReader file = null;
        try {
            file = new FileReader ( _command_file );
            cfp = new BufferedReader ( file );
        }
        catch ( Exception e ) {
            error = true;
        }
        if ( !error ) {
            String string;
            while ( true ) {
                try {
                    string = cfp.readLine ();
                    if ( string == null ) {
                        break;
                    }
                }
                catch ( Exception e ) {
                    // End of file.
                    break;
                }
                comments.add ( comment_line_prefix2 + " " + string );
            }
        }
        """
    return comments


<<<<<<< HEAD
=======
def get_col_names_from_delimited_file(delimited_file_abs, delimiter):
    """
    Reads a delimited file and returns the column names in list format.

    Args:
        delimited_file_abs (string): the full pathname to a delimited file to read.
        delimiter (string): the delimiter used in the delimited file.

    Returns:
        A list of strings. Each string represents a column name. If an error occurs within the function, None is
         returned.
    """

    try:

        # Open the delimited file and iterate through the lines of the file.
        with open(delimited_file_abs) as in_file:
            for lineNum, line in enumerate(in_file):

                # Return the column names of the header line in the delimited file. The column names are items of a
                # list and the column names are striped of whitespaces on either side.
                if lineNum == 0:
                    return map(str.strip, line.split(delimiter))

    # If an error occurs within the process, return None.
    except:
        return None


def get_extension(full_path):
    """
    Returns the extension of a full path.

    Args:
        full_path (str): the input full path

    Returns: The extension as a string.
    """

    filename, extension = os.path.splitext(os.path.basename(full_path))
    return extension


def get_filename(full_path):
    """
    Returns the filename of a full path (without the extension).

    Args:
        full_path (str): the input full path

    Returns: The filename as a string.
    """

    filename, extension = os.path.splitext(os.path.basename(full_path))
    return filename


def get_path(full_path):
    """
    Returns the directory path of a full path (without the filename or extension).

    Args:
        full_path (str): the input full path

    Returns: The directory path as a string.
    """

    return os.path.dirname(full_path)


>>>>>>> 2ec47c0a
def print_standard_file_header(ofp, comment_line_prefix='#', max_width=120, properties=None):
    """
    Print a standard header to a file.  See __format_standard_file_header for an example of the header.
    This is a port of the Java cdss-lib-common-java package ioutil.print_creator_header() method.

    Args:
        ofp (file): file that is being written.
        comment_line_prefix (str): the string to use for the start of comment lines (default="#").
        max_width (int): the maximum width of output lines (if whitespace is
            embedded in the header information, lines will be broken appropriately to fit
            within the specified width for readability.  Default is 120.
        properties (dict): properites used to format the header.  Currently the only
            property that is recognized is "IsXML", which can be "true" or "false".
            XML files must be handled specifically because some characters that may be printed
            to the header may not be handled by the XML parser.  The opening and closing
            XML tags must be added before and after calling this method.
            Default is no properties.

    Returns:
        None
    """
    is_xml = False
    # Figure out properties...
    if properties is not None:
        prop_value = properties["IsXML"]
        if prop_value is not None and prop_value.upper() == "TRUE":
            is_xml = True
            # If XML, do not print multiple dashes together in the comments below.

    # Get the formatted header comments...

    comments = format_standard_file_header(comment_line_prefix=comment_line_prefix, max_width=max_width, is_xml=is_xml)

    nl = os.linesep
    for comment in comments:
        ofp.write(comment + nl)
    # Flush to the write to make sure it is visible, such as if written to a long-writing file
    ofp.flush()


def to_relative_path(root_path, rel_path):
    """
    Convert a path "path" and an absolute directory "dir" to a relative path.
    If "dir" is at the start of "path" it is removed.  If it is not present, an
    exception is thrown.  For example, a "dir" of /a/b/c/d/e and a "path" of
    /a/b/c/x/y will result in ../../x/y.

    The strings passed in to this method should not end with a file separator
    (either "\" or "/", depending on the system).  If they have a file separator,
    the separator will be trimmed off the end.

    There are four conditions for which to check:

    1.  The directories are exactly the same ("/a/b/c" and "/a/b/c")
    2.  The second directory is farther down the same branch that the first
        directory is on ("/a/b/c/d/e" and "/a/b/c").
    3.  The second directory requires a backtracking up the branch on which the
        first directory is on ("/a/b/c/d" and "/a/b/c/e" or "/a/b/c/d" and "/g")
    4.  For Windows: the directories are on different drives.

    This function will do error checking to make sure the directories passed in
    to it are not null or empty, but apart from that does no error-checking to
    validate proper directory naming structure.  This function will fail with
    improper directory names (e.g., "C:\c:\\\\\\\\test\\\\").

    Args:
        root_path (str): the root path from which to build a relative path.
        rel_path (str) the path for which to create the relative path from the root_path.

    Returns:
        The relative path created from the two directory structures.  This
        path will NOT have a trailing directory separator (\ or /).  If both the
        root_path and rel_path are the same, for instance, the value "." will be returned.
        Plus the directory separator, this becomes ".\" or "./".

    Except:
        ValueError if the conversion cannot occur.  Most likely will occur
        in Windows when the two directories are on different drives.  Will also be thrown
        if null or empty strings are passed in as directories.
    """
    # Do some simple error checking
    if root_path is None or root_path.strip() == "":
        raise ValueError('Bad root_path "' + root_path + '"')
    if rel_path is None or rel_path.strip() == "":
        raise ValueError('Bad rel_path "' + rel_path + '"')

    sep = os.sep

    unix = True

    if sep == "\\":
        unix = False
        # Operating system is running on Windows.  Check to see if the drive letters
        # are the same for each directory -- if they aren't, the
        # second directory can't be converted to a relative directory.
        drive1 = root_path.lower()[0]
        drive2 = rel_path.lower()[0]

        if drive1 != drive2:
            raise ValueError('Cannot adjust "' + rel_path + '" to relative using folder "' + root_path + '"')

    # Always trim any trailing folder separators off the directory paths
    while len(root_path) > 1 and root_path.endswith(sep):
        root_path = root_path[0:len(root_path) - 1]

    while len(rel_path) > 1 and rel_path.endswith(sep):
        rel_path = rel_path[0:len(rel_path) - 1]

    # Check to see if the two paths are the same
    if (unix and root_path == rel_path) or (not unix and root_path.upper() == rel_path.upper()):
        return "."

    # Check to see if the rel_path dir is farther up the same branch that the root_path is on.

    if (unix and rel_path.startswith(root_path)) or (not unix and rel_path.upper().startswith(root_path.upper())):
        # At this point, it is known that rel_path is longer than root_path
        c = "" + rel_path[len(root_path)]

        if c == sep:
            higher = rel_path[len(root_path):]
            if higher.startswith(sep):
                higher = higher[1:]
            return higher

    # If none of the above were triggered, then the second folder
    # is higher up the first directory's directory branch

    # Get the final folder separator from the first folder, and
    # then start working backwards in the string to find where the
    # second folder and the first folder share folder information.
    start = root_path.rfind(sep)
    x = 0
    for i in range(start, -1, -1):  # Want to go to >= 0, hence -1 for second value
        s = root_path[i]

        if s != sep:
            # Do nothing this iteration
            pass

        elif ((unix and rel_path[0:(i+2)] == (root_path + sep)[0:(i+2)])
            or (not unix and rel_path.upper()[0:i+2] == (root_path + sep).upper()[0:i+2])):
            # A common "header" in the folder name has been found.  Count the number of separators in each
            # folder to determine how much separation lies between the two
            dir1seps = string_util.pattern_count(root_path[0:i], sep)
            dir2seps = string_util.pattern_count(root_path, sep)
            x = i + 1
            if x > len(rel_path):
                x = len(rel_path)
            uncommon = rel_path[x:len(rel_path)]
            steps = dir2seps - dir1seps
            if steps == 1:
                if uncommon.strip() == "":
                    return ".."
                else:
                    return ".." + sep + uncommon
            else:
                if uncommon.strip() == "":
                    uncommon = ".."
                else:
                    uncommon = ".." + sep + uncommon
                for j in range(1, steps):
                    uncommon = ".." + sep + uncommon
            return uncommon
    return rel_path


def __write_property(fout, property_name, property_object, format_type):
    """
    Write a single property to the output file, called by the write_property_file() function.

    Args:
        fout:  Open file object.
        property_name:  Name of property to write.
        property_object:  Property object to write.
        format_type (str):  File format type: 'NameTypeValue', 'NameTypeValuePython', 'NameValue',
            as per the GeoProcessor WritePropertiesToFile command.

    Returns:
        None.
    """
    # Write the output...
    quote = ""
    do_date_time = False
    # Only use double quotes around String and DateTime objects
    # TODO smalers 2018-01-20 make this complete
    # if isinstance(property_object, DateTime):
    #   do_date_time = True
    if isinstance(property_object, str) or do_date_time:
        # Quote the output
        quote = '"'
    # TODO SAM 2016-09-19 Evaluate whether more complex objects should be quoted
    nl = os.linesep  # newline character for operating system
    if format_type == 'NameValue':
        fout.write(property_name + "=" + quote + str(property_object) + quote + nl)
    elif format_type == 'NameTypeValue':
        if do_date_time:
            fout.write(property_name + "=DateTime(" + quote + str(property_object) + quote + ")" + nl)
        else:
            # Same as NameValue
            fout.write(property_name + "=" + quote + str(property_object) + quote + nl)
    elif format_type == 'NameTypeValuePython':
        if do_date_time:
            pass
            # TODO smalers 2018-01-20 need to finish
            """
            DateTime dt = (DateTime)propertyObject
            StringBuffer dtBuffer = new StringBuffer()
            dtBuffer.append("" + dt.getYear() )
            if ( dt.getPrecision() <= DateTime.PRECISION_MONTH ) {
                dtBuffer.append("," + dt.getMonth() )
            if ( dt.getPrecision() <= DateTime.PRECISION_DAY ) {
                dtBuffer.append("," + dt.getDay() )
            if ( dt.getPrecision() <= DateTime.PRECISION_HOUR ) {
                dtBuffer.append("," + dt.getHour() )
            if ( dt.getPrecision() <= DateTime.PRECISION_MINUTE ) {
                dtBuffer.append("," + dt.getMinute() )
            if ( dt.getPrecision() <= DateTime.PRECISION_SECOND ) {
                dtBuffer.append("," + dt.getSecond() )
            # TODO SAM 2012-07-30 Evaluate time zone
            fout.println ( property_name + "=DateTime(" + dtBuffer + ")")
            """
        else:
            # Same as NAME_VALUE
            fout.write(property_name + "=" + quote + str(property_object) + quote + nl)


def write_property_file(output_file_absolute, all_properties,
                        include_properties, write_mode, format_type, sort_order, problems):
    """
    Write a dictionary of properties to a file, using the specified format.
    This function is useful for saving property lists for in configuration file formats,
    simple data exchange between programs, and for automated testing.

    Args:
        output_file_absolute (str):  Path for the output file.
        all_properties (dict):  Dictionary of properties to write.
        include_properties ([str]):  List of properties to write or empty list to write all.
        write_mode (str):  Write mode: 'Overwrite' (default) or 'Append' (case will be ignored).
        format_type (str):  File format type: 'NameTypeValue', 'NameTypeValuePython', 'NameValue',
            as per the GeoProcessor WritePropertiesToFile command.
        sort_order (int): Sort order -1 (descending), 0 (none), 1 (ascending)
        problems ([String]):  List of strings with problem messages, use in calling code for error-handling.

    Returns:
        None.
    """
    fout = None
    logger = logging.getLogger(__name__)
    try:
        # Open the file...
        if write_mode.upper() == 'APPEND':
            fout = open(output_file_absolute, "a")
        else:
            fout = open(output_file_absolute, "w")
        # Get the list of all processor property names from the property dictionary
        prop_name_list = all_properties.keys()
        # logger.info("Have " + str(len(prop_name_list)) + " properties to write")
        if sort_order == 0:
            # Want to output in the order of the properties that were requested, not the order from the dictionary
            # Rearrange the full list to make sure the requested properties are at the front
            found_count = 0
            for i in range(0, len(include_properties)):
                for j in range(0, len(prop_name_list)):
                    if include_properties[i] == prop_name_list[j]:
                        # Move to the front of the list and remove the original
                        prop_name_list.insert(found_count, include_properties[i])
                        found_count += 1
                        del prop_name_list[j + 1]
        elif sort_order > 0:
            # Ascending
            prop_name_list = sorted(prop_name_list)
        else:
            # Descending
            prop_name_list = sorted(prop_name_list, reverse=True)

        # Loop through property names retrieved from the properties dictionary
        # - if no specific properties were requested, write them all
        # - otherwise, if property names were requested, only write those properties no
        do_write = False
        # Whether the include_properties were each matched
        include_properties_matched = [False]*len(include_properties)

        for prop_name in prop_name_list:
            do_write = False
            # logger.info('Checking property "' + prop_name + '"')
            if len(include_properties) == 0:
                # Always write
                do_write = True
            else:
                # Loop through the properties to include and see if there is a match
                for i in range(0, len(include_properties)):
                    # logger.info('Writing property "' + include_properties[i] + '"')
                    if include_properties[i].find("*") >= 0:
                        # Includes glob-style wildcards.  Check the user-specified properties
                        # - first translate the glob-style syntax that uses * to internal regex
                        # - see:  https://stackoverflow.com/questions/27726545/python-glob-but-against-a-list-of-strings-rather-than-the-filesystem
                        include_properties_regex = include_properties[i].replace("*", "[^/]*")
                        include_properties_regex_compiled = re.compile(include_properties_regex)
                        if include_properties_regex_compiled.match(prop_name):
                            do_write = True
                            include_properties_matched[i] = True
                    else:
                        # Match exactly
                        if prop_name == include_properties[i]:
                            do_write = True
                            include_properties_matched[i] = True
            # logger.info('After checking, do_write=' + str(do_write))
            if do_write:
                try:
                    __write_property(fout, prop_name, all_properties[prop_name], format_type)
                except Exception as e2:
                    message = 'Error writing property "' + prop_name + '" (' + str(e2) + ').'
                    problems.append(message)
                    logger.warning(message, exc_info=True)
                except:
                    message = 'Error writing property "' + prop_name + '"'
                    problems.append(message)
                    logger.warning(message, exc_info=True)

        for i in range(0, len(include_properties_matched)):
            if not include_properties_matched[i]:
                problems.append('Unable to match property "' + include_properties[i] + '" to write.')
    except Exception as e:
        message = 'Error writing properties to file "' + output_file_absolute + '" (' + str(e) + ').'
        problems.append(message)
        logger.warning(message, e, exc_info=True)
    except:
        message = 'Error writing properties to file "' + output_file_absolute + '.'
        problems.append(message)
        logger.warning(message, exc_info=True)
    finally:
        if fout is not None:
            fout.close()
    return problems<|MERGE_RESOLUTION|>--- conflicted
+++ resolved
@@ -321,8 +321,6 @@
     return comments
 
 
-<<<<<<< HEAD
-=======
 def get_col_names_from_delimited_file(delimited_file_abs, delimiter):
     """
     Reads a delimited file and returns the column names in list format.
@@ -393,7 +391,6 @@
     return os.path.dirname(full_path)
 
 
->>>>>>> 2ec47c0a
 def print_standard_file_header(ofp, comment_line_prefix='#', max_width=120, properties=None):
     """
     Print a standard header to a file.  See __format_standard_file_header for an example of the header.
